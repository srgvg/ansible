# -*- coding: utf-8 -*-

# (c) 2012-2014, Michael DeHaan <michael.dehaan@gmail.com>
#
# This file is part of Ansible
#
# Ansible is free software: you can redistribute it and/or modify
# it under the terms of the GNU General Public License as published by
# the Free Software Foundation, either version 3 of the License, or
# (at your option) any later version.
#
# Ansible is distributed in the hope that it will be useful,
# but WITHOUT ANY WARRANTY; without even the implied warranty of
# MERCHANTABILITY or FITNESS FOR A PARTICULAR PURPOSE.  See the
# GNU General Public License for more details.
#
# You should have received a copy of the GNU General Public License
# along with Ansible.  If not, see <http://www.gnu.org/licenses/>.

# Make coding more python3-ish
from __future__ import (absolute_import, division, print_function)
__metaclass__ = type

import pipes
import random
import re
import string

from ansible.compat.six import iteritems, string_types
from ansible import constants as C
from ansible.errors import AnsibleError
from ansible.playbook.attribute import Attribute, FieldAttribute
from ansible.playbook.base import Base
from ansible.template import Templar
from ansible.utils.boolean import boolean
from ansible.utils.unicode import to_unicode

__all__ = ['PlayContext']

try:
    from __main__ import display
except ImportError:
    from ansible.utils.display import Display
    display = Display()

# the magic variable mapping dictionary below is used to translate
# host/inventory variables to fields in the PlayContext
# object. The dictionary values are tuples, to account for aliases
# in variable names.

MAGIC_VARIABLE_MAPPING = dict(
   connection       = ('ansible_connection',),
   connection_args  = ('ansible_connection_args',),
   remote_addr      = ('ansible_ssh_host', 'ansible_host'),
   remote_user      = ('ansible_ssh_user', 'ansible_user'),
   port             = ('ansible_ssh_port', 'ansible_port'),
   accelerate_port  = ('ansible_accelerate_port',),
   password         = ('ansible_ssh_pass', 'ansible_password'),
   private_key_file = ('ansible_ssh_private_key_file', 'ansible_private_key_file'),
   pipelining       = ('ansible_ssh_pipelining', 'ansible_pipelining'),
   shell            = ('ansible_shell_type',),
   become           = ('ansible_become',),
   become_method    = ('ansible_become_method',),
   become_user      = ('ansible_become_user',),
   become_pass      = ('ansible_become_password','ansible_become_pass'),
   become_exe       = ('ansible_become_exe',),
   become_flags     = ('ansible_become_flags',),
   ssh_common_args  = ('ansible_ssh_common_args',),
   sftp_extra_args  = ('ansible_sftp_extra_args',),
   scp_extra_args   = ('ansible_scp_extra_args',),
   ssh_extra_args   = ('ansible_ssh_extra_args',),
   sudo             = ('ansible_sudo',),
   sudo_user        = ('ansible_sudo_user',),
   sudo_pass        = ('ansible_sudo_password', 'ansible_sudo_pass'),
   sudo_exe         = ('ansible_sudo_exe',),
   sudo_flags       = ('ansible_sudo_flags',),
   su               = ('ansible_su',),
   su_user          = ('ansible_su_user',),
   su_pass          = ('ansible_su_password', 'ansible_su_pass'),
   su_exe           = ('ansible_su_exe',),
   su_flags         = ('ansible_su_flags',),
   executable       = ('ansible_shell_executable',),
)

SU_PROMPT_LOCALIZATIONS = [
    'Password',
    '암호',
    'パスワード',
    'Adgangskode',
    'Contraseña',
    'Contrasenya',
    'Hasło',
    'Heslo',
    'Jelszó',
    'Lösenord',
    'Mật khẩu',
    'Mot de passe',
    'Parola',
    'Parool',
    'Pasahitza',
    'Passord',
    'Passwort',
    'Salasana',
    'Sandi',
    'Senha',
    'Wachtwoord',
    'ססמה',
    'Лозинка',
    'Парола',
    'Пароль',
    'गुप्तशब्द',
    'शब्दकूट',
    'సంకేతపదము',
    'හස්පදය',
    '密码',
    '密碼',
]

TASK_ATTRIBUTE_OVERRIDES = (
    'become',
    'become_user',
    'become_pass',
    'become_method',
    'connection',
    'delegate_to',
    'no_log',
    'remote_user',
)

RESET_VARS = (
    'ansible_connection',
    'ansible_ssh_host',
    'ansible_ssh_pass',
    'ansible_ssh_port',
    'ansible_ssh_user',
    'ansible_ssh_private_key_file',
    'ansible_ssh_pipelining',
    'ansible_user',
    'ansible_host',
    'ansible_port',
)

class PlayContext(Base):

    '''
    This class is used to consolidate the connection information for
    hosts in a play and child tasks, where the task may override some
    connection/authentication information.
    '''

    # connection fields, some are inherited from Base:
    # (connection, port, remote_user, environment, no_log)
    _connection_args  = FieldAttribute(isa='string')
    _remote_addr      = FieldAttribute(isa='string')
    _password         = FieldAttribute(isa='string')
    _private_key_file = FieldAttribute(isa='string', default=C.DEFAULT_PRIVATE_KEY_FILE)
    _timeout          = FieldAttribute(isa='int', default=C.DEFAULT_TIMEOUT)
    _shell            = FieldAttribute(isa='string')
    _ssh_args         = FieldAttribute(isa='string', default=C.ANSIBLE_SSH_ARGS)
    _ssh_common_args  = FieldAttribute(isa='string')
    _sftp_extra_args  = FieldAttribute(isa='string')
    _scp_extra_args   = FieldAttribute(isa='string')
    _ssh_extra_args   = FieldAttribute(isa='string')
    _connection_lockfd= FieldAttribute(isa='int')
    _pipelining       = FieldAttribute(isa='bool', default=C.ANSIBLE_SSH_PIPELINING)
    _accelerate       = FieldAttribute(isa='bool', default=False)
    _accelerate_ipv6  = FieldAttribute(isa='bool', default=False, always_post_validate=True)
    _accelerate_port  = FieldAttribute(isa='int', default=C.ACCELERATE_PORT, always_post_validate=True)
    _executable       = FieldAttribute(isa='string', default=C.DEFAULT_EXECUTABLE)

    # privilege escalation fields
    _become           = FieldAttribute(isa='bool')
    _become_method    = FieldAttribute(isa='string')
    _become_user      = FieldAttribute(isa='string')
    _become_pass      = FieldAttribute(isa='string')
    _become_exe       = FieldAttribute(isa='string')
    _become_flags     = FieldAttribute(isa='string')
    _prompt           = FieldAttribute(isa='string')

    # backwards compatibility fields for sudo/su
    _sudo_exe         = FieldAttribute(isa='string')
    _sudo_flags       = FieldAttribute(isa='string')
    _sudo_pass        = FieldAttribute(isa='string')
    _su_exe           = FieldAttribute(isa='string')
    _su_flags         = FieldAttribute(isa='string')
    _su_pass          = FieldAttribute(isa='string')

    # general flags
    _verbosity        = FieldAttribute(isa='int', default=0)
    _only_tags        = FieldAttribute(isa='set', default=set())
    _skip_tags        = FieldAttribute(isa='set', default=set())
    _check_mode       = FieldAttribute(isa='bool', default=False)
    _force_handlers   = FieldAttribute(isa='bool', default=False)
    _start_at_task    = FieldAttribute(isa='string')
    _step             = FieldAttribute(isa='bool', default=False)
    _diff             = FieldAttribute(isa='bool', default=False)

    def __init__(self, play=None, options=None, passwords=None, connection_lockfd=None):

        super(PlayContext, self).__init__()

        if passwords is None:
            passwords = {}

        self.password    = passwords.get('conn_pass','')
        self.become_pass = passwords.get('become_pass','')

        self.prompt      = ''
        self.success_key = ''

        # a file descriptor to be used during locking operations
        self.connection_lockfd = connection_lockfd

        # set options before play to allow play to override them
        if options:
            self.set_options(options)

        if play:
            self.set_play(play)

    def set_play(self, play):
        '''
        Configures this connection information instance with data from
        the play class.
        '''

        # special handling for accelerated mode, as it is set in a separate
        # play option from the connection parameter
        self.accelerate = play.accelerate
        self.accelerate_ipv6 = play.accelerate_ipv6
        self.accelerate_port = play.accelerate_port

        if play.connection:
            self.connection = play.connection

        if play.remote_user:
            self.remote_user = play.remote_user

        if play.port:
            self.port = int(play.port)

        if play.become is not None:
            self.become = play.become
        if play.become_method:
            self.become_method = play.become_method
        if play.become_user:
            self.become_user = play.become_user

        if play.force_handlers is not None:
            self.force_handlers = play.force_handlers

    def set_options(self, options):
        '''
        Configures this connection information instance with data from
        options specified by the user on the command line. These have a
        lower precedence than those set on the play or host.
        '''
<<<<<<< HEAD

        if options.connection:
            self.connection = options.connection

        if hasattr(options, 'connection_args') and options.connection_args:
            self.connection_args = options.connection_args

        self.remote_user = options.remote_user
        self.private_key_file = options.private_key_file
        self.ssh_common_args = options.ssh_common_args
        self.sftp_extra_args = options.sftp_extra_args
        self.scp_extra_args = options.scp_extra_args
        self.ssh_extra_args = options.ssh_extra_args

=======
>>>>>>> 228ad3ca
        # privilege escalation
        self.become        = options.become
        self.become_method = options.become_method
        self.become_user   = options.become_user

        self.check_mode = boolean(options.check)

        # get ssh options FIXME: make these common to all connections
        for flag in ['ssh_common_args', 'sftp_extra_args', 'scp_extra_args', 'ssh_extra_args']:
            setattr(self, flag, getattr(options,flag, ''))

        # general flags (should we move out?)
        for flag in ['connection','remote_user', 'private_key_file', 'verbosity', 'force_handlers', 'step', 'start_at_task', 'diff']:
            attribute = getattr(options, flag, False)
            if attribute:
                setattr(self, flag, attribute)

        if hasattr(options, 'timeout') and options.timeout:
            self.timeout = int(options.timeout)

        # get the tag info from options, converting a comma-separated list
        # of values into a proper list if need be. We check to see if the
        # options have the attribute, as it is not always added via the CLI
        if hasattr(options, 'tags'):
            if isinstance(options.tags, list):
                self.only_tags.update(options.tags)
            elif isinstance(options.tags, string_types):
                self.only_tags.update(options.tags.split(','))

        if len(self.only_tags) == 0:
            self.only_tags = set(['all'])

        if hasattr(options, 'skip_tags'):
            if isinstance(options.skip_tags, list):
                self.skip_tags.update(options.skip_tags)
            elif isinstance(options.skip_tags, string_types):
                self.skip_tags.update(options.skip_tags.split(','))

    def set_task_and_variable_override(self, task, variables, templar):
        '''
        Sets attributes from the task if they are set, which will override
        those from the play.
        '''

        new_info = self.copy()

        # loop through a subset of attributes on the task object and set
        # connection fields based on their values
        for attr in TASK_ATTRIBUTE_OVERRIDES:
            if hasattr(task, attr):
                attr_val = getattr(task, attr)
                if attr_val is not None:
                    setattr(new_info, attr, attr_val)

        # next, use the MAGIC_VARIABLE_MAPPING dictionary to update this
        # connection info object with 'magic' variables from the variable list.
        # If the value 'ansible_delegated_vars' is in the variables, it means
        # we have a delegated-to host, so we check there first before looking
        # at the variables in general
        if task.delegate_to is not None:
            # In the case of a loop, the delegated_to host may have been
            # templated based on the loop variable, so we try and locate
            # the host name in the delegated variable dictionary here
            delegated_host_name = templar.template(task.delegate_to)
            delegated_vars = variables.get('ansible_delegated_vars', dict()).get(delegated_host_name, dict())

            delegated_transport = C.DEFAULT_TRANSPORT
            for transport_var in MAGIC_VARIABLE_MAPPING.get('connection'):
                if transport_var in delegated_vars:
                    delegated_transport = delegated_vars[transport_var]
                    break

            # make sure this delegated_to host has something set for its remote
            # address, otherwise we default to connecting to it by name. This
            # may happen when users put an IP entry into their inventory, or if
            # they rely on DNS for a non-inventory hostname
            for address_var in MAGIC_VARIABLE_MAPPING.get('remote_addr'):
                if address_var in delegated_vars:
                    break
            else:
                display.debug("no remote address found for delegated host %s\nusing its name, so success depends on DNS resolution" % delegated_host_name)
                delegated_vars['ansible_host'] = delegated_host_name

            # reset the port back to the default if none was specified, to prevent
            # the delegated host from inheriting the original host's setting
            for port_var in MAGIC_VARIABLE_MAPPING.get('port'):
                if port_var in delegated_vars:
                    break
            else:
                if delegated_transport == 'winrm':
                    delegated_vars['ansible_port'] = 5986
                else:
                    delegated_vars['ansible_port'] = C.DEFAULT_REMOTE_PORT

            # and likewise for the remote user
            for user_var in MAGIC_VARIABLE_MAPPING.get('remote_user'):
                if user_var in delegated_vars:
                    break
            else:
                delegated_vars['ansible_user'] = task.remote_user or self.remote_user
        else:
            delegated_vars = dict()

            # setup shell
            for exe_var in MAGIC_VARIABLE_MAPPING.get('executable'):
                if exe_var in variables:
                    setattr(new_info, 'executable', variables.get(exe_var))

        attrs_considered = []
        for (attr, variable_names) in iteritems(MAGIC_VARIABLE_MAPPING):
            for variable_name in variable_names:
                if attr in attrs_considered:
                    continue
                # if delegation task ONLY use delegated host vars, avoid delegated FOR host vars
                if task.delegate_to is not None:
                    if isinstance(delegated_vars, dict) and variable_name in delegated_vars:
                        setattr(new_info, attr, delegated_vars[variable_name])
                        attrs_considered.append(attr)
                elif variable_name in variables:
                    setattr(new_info, attr, variables[variable_name])
                    attrs_considered.append(attr)
                # no else, as no other vars should be considered

        # become legacy updates -- from commandline
        if not new_info.become_pass:
            if new_info.become_method == 'sudo' and new_info.sudo_pass:
               setattr(new_info, 'become_pass', new_info.sudo_pass)
            elif new_info.become_method == 'su' and new_info.su_pass:
               setattr(new_info, 'become_pass', new_info.su_pass)

        # become legacy updates -- from inventory file (inventory overrides
        # commandline)
        for become_pass_name in MAGIC_VARIABLE_MAPPING.get('become_pass'):
            if become_pass_name in variables:
                break
        else:  # This is a for-else
            if new_info.become_method == 'sudo':
                for sudo_pass_name in MAGIC_VARIABLE_MAPPING.get('sudo_pass'):
                    if sudo_pass_name in variables:
                        setattr(new_info, 'become_pass', variables[sudo_pass_name])
                        break
            if new_info.become_method == 'sudo':
                for su_pass_name in MAGIC_VARIABLE_MAPPING.get('su_pass'):
                    if su_pass_name in variables:
                        setattr(new_info, 'become_pass', variables[su_pass_name])
                        break

        # make sure we get port defaults if needed
        if new_info.port is None and C.DEFAULT_REMOTE_PORT is not None:
            new_info.port = int(C.DEFAULT_REMOTE_PORT)

        # special overrides for the connection setting
        if len(delegated_vars) > 0:
            # in the event that we were using local before make sure to reset the
            # connection type to the default transport for the delegated-to host,
            # if not otherwise specified
            for connection_type in MAGIC_VARIABLE_MAPPING.get('connection'):
                if connection_type in delegated_vars:
                    break
            else:
                remote_addr_local  = new_info.remote_addr in C.LOCALHOST
                inv_hostname_local = delegated_vars.get('inventory_hostname') in C.LOCALHOST
                if remote_addr_local and inv_hostname_local:
                    setattr(new_info, 'connection', 'local')
                elif getattr(new_info, 'connection', None) == 'local' and (not remote_addr_local or not inv_hostname_local):
                    setattr(new_info, 'connection', C.DEFAULT_TRANSPORT)

        # set no_log to default if it was not previouslly set
        if new_info.no_log is None:
            new_info.no_log = C.DEFAULT_NO_LOG

        # set become defaults if not previouslly set
        task.set_become_defaults(new_info.become, new_info.become_method, new_info.become_user)

        # have always_run override check mode
        if task.always_run:
            new_info.check_mode = False

        return new_info

    def make_become_cmd(self, cmd, executable=None):
        """ helper function to create privilege escalation commands """

        prompt      = None
        success_key = None
        self.prompt = None

        if executable is None:
            executable = self.executable

        if self.become:

            becomecmd   = None
            randbits    = ''.join(random.choice(string.ascii_lowercase) for x in range(32))
            success_key = 'BECOME-SUCCESS-%s' % randbits
            success_cmd = pipes.quote('echo %s; %s' % (success_key, cmd))

            # set executable to use for the privilege escalation method, with various overrides
            exe = self.become_exe or \
                  getattr(self, '%s_exe' % self.become_method, None) or \
                  C.DEFAULT_BECOME_EXE or \
                  getattr(C, 'DEFAULT_%s_EXE' % self.become_method.upper(), None) or \
                  self.become_method

            # set flags to use for the privilege escalation method, with various overrides
            flags = self.become_flags or \
                    getattr(self, '%s_flags' % self.become_method, None) or \
                    C.DEFAULT_BECOME_FLAGS or \
                    getattr(C, 'DEFAULT_%s_FLAGS' % self.become_method.upper(), None) or \
                    ''

            if self.become_method == 'sudo':
                # If we have a password, we run sudo with a randomly-generated
                # prompt set using -p. Otherwise we run it with default -n, which makes
                # it fail if it would have prompted for a password.
                # Cannot rely on -n as it can be removed from defaults, which should be
                # done for older versions of sudo that do not support the option.
                #
                # Passing a quoted compound command to sudo (or sudo -s)
                # directly doesn't work, so we shellquote it with pipes.quote()
                # and pass the quoted string to the user's shell.

                # force quick error if password is required but not supplied, should prevent sudo hangs.
                if self.become_pass:
                    prompt = '[sudo via ansible, key=%s] password: ' % randbits
                    becomecmd = '%s %s -p "%s" -u %s %s -c %s' % (exe,  flags.replace('-n',''), prompt, self.become_user, executable, success_cmd)
                else:
                    becomecmd = '%s %s -u %s %s -c %s' % (exe, flags, self.become_user, executable, success_cmd)


            elif self.become_method == 'su':

                # passing code ref to examine prompt as simple string comparisson isn't good enough with su
                def detect_su_prompt(data):
                    SU_PROMPT_LOCALIZATIONS_RE = re.compile("|".join(['(\w+\'s )?' + x + ' ?: ?' for x in SU_PROMPT_LOCALIZATIONS]), flags=re.IGNORECASE)
                    return bool(SU_PROMPT_LOCALIZATIONS_RE.match(data))
                prompt = detect_su_prompt

                becomecmd = '%s %s %s -c %s' % (exe, flags, self.become_user, pipes.quote('%s -c %s' % (executable, success_cmd)))

            elif self.become_method == 'pbrun':

                prompt='assword:'
                becomecmd = '%s -b %s -u %s %s' % (exe, flags, self.become_user, success_cmd)

            elif self.become_method == 'pfexec':

                # No user as it uses it's own exec_attr to figure it out
                becomecmd = '%s %s "%s"' % (exe, flags, success_cmd)

            elif self.become_method == 'runas':
                raise AnsibleError("'runas' is not yet implemented")
                #FIXME: figure out prompt
                # this is not for use with winrm plugin but if they ever get ssh native on windoez
                becomecmd = '%s %s /user:%s "%s"' % (exe, flags, self.become_user, success_cmd)

            elif self.become_method == 'doas':

                prompt = 'Password:'
                exe = self.become_exe or 'doas'

                if not self.become_pass:
                    flags += ' -n '

                if self.become_user:
                    flags += ' -u %s ' % self.become_user

                #FIXME: make shell independant
                becomecmd = '%s %s echo %s && %s %s env ANSIBLE=true %s' % (exe, flags, success_key, exe, flags, cmd)

            else:
                raise AnsibleError("Privilege escalation method not found: %s" % self.become_method)

            if self.become_pass:
                self.prompt = prompt
            self.success_key = success_key
            return becomecmd

        return cmd

    def update_vars(self, variables):
        '''
        Adds 'magic' variables relating to connections to the variable dictionary provided.
        In case users need to access from the play, this is a legacy from runner.
        '''

        for prop, var_list in MAGIC_VARIABLE_MAPPING.items():
            try:
                if 'become' in prop:
                    continue

                var_val = getattr(self, prop)
                for var_opt in var_list:
                    if var_opt not in variables and var_val is not None:
                        variables[var_opt] = var_val
            except AttributeError:
                continue
<|MERGE_RESOLUTION|>--- conflicted
+++ resolved
@@ -50,7 +50,7 @@
 
 MAGIC_VARIABLE_MAPPING = dict(
    connection       = ('ansible_connection',),
-   connection_args  = ('ansible_connection_args',),
+   docker_extra_args  = ('ansible_docker_extra_args',),
    remote_addr      = ('ansible_ssh_host', 'ansible_host'),
    remote_user      = ('ansible_ssh_user', 'ansible_user'),
    port             = ('ansible_ssh_port', 'ansible_port'),
@@ -122,6 +122,7 @@
     'become_pass',
     'become_method',
     'connection',
+    'docker_extra_args',
     'delegate_to',
     'no_log',
     'remote_user',
@@ -129,6 +130,7 @@
 
 RESET_VARS = (
     'ansible_connection',
+    'ansible_docker_extra_args',
     'ansible_ssh_host',
     'ansible_ssh_pass',
     'ansible_ssh_port',
@@ -150,7 +152,7 @@
 
     # connection fields, some are inherited from Base:
     # (connection, port, remote_user, environment, no_log)
-    _connection_args  = FieldAttribute(isa='string')
+    _docker_extra_args  = FieldAttribute(isa='string')
     _remote_addr      = FieldAttribute(isa='string')
     _password         = FieldAttribute(isa='string')
     _private_key_file = FieldAttribute(isa='string', default=C.DEFAULT_PRIVATE_KEY_FILE)
@@ -255,23 +257,10 @@
         options specified by the user on the command line. These have a
         lower precedence than those set on the play or host.
         '''
-<<<<<<< HEAD
 
         if options.connection:
             self.connection = options.connection
 
-        if hasattr(options, 'connection_args') and options.connection_args:
-            self.connection_args = options.connection_args
-
-        self.remote_user = options.remote_user
-        self.private_key_file = options.private_key_file
-        self.ssh_common_args = options.ssh_common_args
-        self.sftp_extra_args = options.sftp_extra_args
-        self.scp_extra_args = options.scp_extra_args
-        self.ssh_extra_args = options.ssh_extra_args
-
-=======
->>>>>>> 228ad3ca
         # privilege escalation
         self.become        = options.become
         self.become_method = options.become_method
@@ -280,7 +269,7 @@
         self.check_mode = boolean(options.check)
 
         # get ssh options FIXME: make these common to all connections
-        for flag in ['ssh_common_args', 'sftp_extra_args', 'scp_extra_args', 'ssh_extra_args']:
+        for flag in ['ssh_common_args', 'docker_extra_args', 'sftp_extra_args', 'scp_extra_args', 'ssh_extra_args']:
             setattr(self, flag, getattr(options,flag, ''))
 
         # general flags (should we move out?)
@@ -568,4 +557,4 @@
                     if var_opt not in variables and var_val is not None:
                         variables[var_opt] = var_val
             except AttributeError:
-                continue
+                continue