--- conflicted
+++ resolved
@@ -751,8 +751,7 @@
         else:
             raise errors.AnsibleFileNotFound("module %s not found in %s" % (module, self.module_path))
 
-<<<<<<< HEAD
-        out_path = tmp + module
+        out_path = os.path.join(tmp, module)
 
         # use the correct python interpreter for the host
         host_variables = self.inventory.get_variables(conn.host)
@@ -766,10 +765,6 @@
         else:
             conn.put_file(in_path, out_path)
 
-=======
-        out_path = os.path.join(tmp, module)
-        conn.put_file(in_path, out_path)
->>>>>>> b3b22c41
         return out_path
 
     # *****************************************************
